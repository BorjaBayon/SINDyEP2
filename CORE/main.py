"""
Functions related to the main workflow of the sparse identification process
"""
from CORE import ALASSO_path
from CORE import identify_unique_supports
from CORE import fit_supports
from CORE import find_Pareto_front
from CORE import find_Pareto_knee
from CORE import remove_duplicate_supports
from analysis import *
from preprocessing import *

import numpy as np
import warnings

def run_model_search(Theta, fTheta, X_dot, X, t, u = None,
               n_bootstraps = 100, n_features_to_drop = 2, n_max_features = 5,
               eps = 1e-3, n_alphas = 100,
               feature_names_list = [" "], print_hierarchy = 0):
    """
    Performs a search of the ALASSO solution (regularization) path for each target variable,
    identifies supports and fits them with OLS, returning the optimal model.

    Note that Theta and fTheta are passed as different arrays to still allow using the weak formulation
    just by inputting the weak Theta and X; fTheta is only used for model integration.
    
    Parameters
    ----------
    Theta : ndarray of shape (n_samples, n_features)
        Library of features, typically polynomial
    fTheta : callable(X, u)
        Computes Theta(X, u) such that given X[t] and u[t] it returns an array of shape (n_features, ).
    X_dot : ndarray of shape (n_samples, n_targets)
        Derivatives of target variables
    X : ndarray of shape (n_samples, n_var)
        Target and dependable variables.
    t : ndarray of shape (n_samples,)
        Time array.
    u : ndarray of shape (n_samples, n_control_var), default = None
        Control variables, if any.
    var : int
        Position of target variable in X_dot, i.e. X_target = X_dot[:, var]
    n_bootstraps : int, default = 100
        Number of bootrstraps to generate
    n_features_to_drop : int, default = 2
        Number of columns to delete from Theta in feature bootstrapping
    n_max_features : int, default = 5
        Maximum of number of features when looking for supports
    eps : float, default = 1e-5. 
        Length of the path; eps = alpha_min / alpha_max where alpha_max = np.sqrt( np.sum(X_dot) / (n_samples) ).max()
    n_alphas: int, default=100
        Number of alphas along the regularization path
    feature_names_list : list of shape (n_features,), default = [" "]
        List of strings containing the feature names corresponding to each term of coefs
    print_hierarchy : int, default = 0
        Flag to pass to print every model found (2), only the optimal ones (1) or to not print anything (0)

    Returns
    -------
    best_model : ndarray of shape (n_features,)
        Unbiased coefficients of the model with best score during integration
    best_score : float
        R2 score of the model with best score during integration
    opt_model : ndarray of shape (n_features,)
        Unbiased coefficients of the Pareto optimal model
    opt_score : float
        R2 score of the optimal model
    """

    n_targets = X_dot.shape[1]
    coef_array = []

    ## temporary
    opt_model = []
    opt_score = np.zeros(n_targets)

    for target in range(n_targets):
        opt_coefs, opt_score[target], front_coefs = run_search(Theta, X_dot, target,
               n_bootstraps, n_features_to_drop, n_max_features,
               eps, n_alphas,
               feature_names_list, print_hierarchy)
        
        coef_array.append(front_coefs)
        opt_model.append(opt_coefs)

    models_array = get_array_of_models(coef_array)
    score_int = model_integration(models_array, fTheta, X, t, u, n_windows=100)
    ordered_idx = sorted(np.arange(len(models_array)), key = lambda k: 1 - score_int[k])
    best_idx = ordered_idx[0] #model with the highest score
    best_model = models_array[best_idx]
    
    return best_model, score_int[best_idx], opt_model, opt_score


def run_search(Theta, X_dot, var,
               n_bootstraps = 100, n_features_to_drop = 2, n_max_features = 5,
               eps = 1e-5, n_alphas = 100,
               feature_names_list = [" "], print_hierarchy = 0):
    """
    Performs a search of the ALASSO solution (regularization) path, identifies supports and fits them with OLS, returning the optimal model

    Parameters
    ----------
    Theta : ndarray of shape (n_samples, n_features)
        Library of features, typically polynomial
    X_dot : ndarray of shape (n_samples, n_targets)
        Derivatives of target variables
    var : int
        Position of target variable in X_dot, i.e. X_target = X_dot[:, var]
    n_bootstraps : int, default = 100
        Number of bootrstraps to generate
    n_features_to_drop : int, default = 2
        Number of columns to delete from Theta in feature bootstrapping
    n_max_features : int, default = 5
        Maximum of number of features when looking for supports
    eps : float, default = 1e-5. 
        Length of the path; eps = alpha_min / alpha_max where alpha_max = np.sqrt( np.sum(X_dot) / (n_samples) ).max()
    n_alphas: int, default=100
        Number of alphas along the regularization path
    feature_names_list : list of shape (n_features,), default = [" "]
        List of strings containing the feature names corresponding to each term of coefs
    print_hierarchy : int, default = 0
        Flag to pass to print every model found (2), only the optimal ones (1) or to not print anything (0)

    Returns
    -------
    opt_coefs : ndarray of shape (n_features,)
        Unbiased coefficients of the Pareto optimal model
    opt_score : float
        R2 score of the optimal model
    """
    coefs = np.zeros((Theta.shape[1], n_alphas, n_bootstraps))
    supports = []

    with warnings.catch_warnings():
        warnings.filterwarnings("ignore")


        for i in range(n_bootstraps):
            if n_bootstraps != 1:
                Theta_new, X_dot_new, inds = bootstrapping(Theta, X_dot, n_features_to_drop = n_features_to_drop)
            else:
                Theta_new, X_dot_new, inds = Theta, X_dot, np.arange(Theta.shape[1]) # if n_bootstraps = 1, the single bootstrap contains the entire dataset


            alphas, coefs[inds, :, i] = ALASSO_path(Theta_new, X_dot_new[:,var].reshape(-1,1),
                                                    eps = eps, n_alphas = n_alphas)
            supports += identify_unique_supports(coefs[:,:,i], n_max_features = n_max_features)
        
    supports = remove_duplicate_supports(supports)
    coef_list, score, n_terms = fit_supports(Theta, X_dot[:,var], supports)
    front_coefs, front_idx = find_Pareto_front(coef_list, score, n_terms)
    opt_coefs, opt_idx = find_Pareto_knee(coef_list, score, n_terms)
    
    if print_hierarchy == 1:
        print_hierarchy_f(front_coefs, n_terms[front_idx], score[front_idx], feature_names_list)
    elif print_hierarchy == 2:
        print_hierarchy_f(coef_list, n_terms, score, feature_names_list)

<<<<<<< HEAD
    return opt_coefs, score[opt_idx], front_coefs


def run_model_search(Theta, fTheta, X_dot, X, t, u = None,  test_flag = 0,
               n_bootstraps = 100, n_features_to_drop = 2, n_max_features = 5,
               eps = 1e-5, n_alphas = 100,
               feature_names_list = [" "], print_hierarchy = 0):
    
    n_targets = X_dot.shape[1]
    coef_array = []

    ## temporary
    opt_model = []
    opt_score = np.zeros(n_targets)

    for target in range(n_targets):
        opt_coefs, opt_score[target], front_coefs = run_search(Theta, X_dot, target,
               n_bootstraps, n_features_to_drop, n_max_features,
               eps, n_alphas,
               feature_names_list, print_hierarchy)
        
        coef_array.append(front_coefs)
        opt_model.append(opt_coefs)

    models_array = get_array_of_models(coef_array)

    # First integrate models in short time windows
    score_int = model_integration(models_array, fTheta, X, t, u, n_windows=100, max_w_size=200)
    ordered_idx = sorted(np.arange(len(models_array)), key = lambda k: 1 - score_int[k])
    models_array = models_array[ordered_idx[:10]]
    
    # Now integrate best 10 performing models on longer windows
    score_int = model_integration(models_array, fTheta, X, t, u, n_windows=50, max_w_size=3000)
    n_terms = np.sum(np.count_nonzero(models_array, axis = 1),axis=1)
    ordered_idx = sorted(np.arange(len(models_array)), key = lambda k: 1 - score_int[k])

    best_idx = ordered_idx[0] #model with the highest score
    best_model = models_array[best_idx]

    return best_model, score_int[best_idx], opt_model, opt_score
=======
    return opt_coefs, score[opt_idx], front_coefs
>>>>>>> fe3d0fac
<|MERGE_RESOLUTION|>--- conflicted
+++ resolved
@@ -13,7 +13,78 @@
 import numpy as np
 import warnings
 
-def run_model_search(Theta, fTheta, X_dot, X, t, u = None,
+
+def run_search(Theta, X_dot, var,
+               n_bootstraps = 100, n_features_to_drop = 2, n_max_features = 5,
+               eps = 1e-5, n_alphas = 100,
+               feature_names_list = [" "], print_hierarchy = 0):
+    """
+    Performs a search of the ALASSO solution (regularization) path, indentifies supports and fits them with OLS, returning the optimal model
+    Can bootstrap data (n_bootstraps) and features (n_features_to_drop) randomly in the feature selection (support finding) process. 
+    Only keeps supports with a number of features below n_max_features 
+    IN: Theta [n_points, n_features], X_dot [n_points], supports [n_supports, n_features]
+
+    Parameters
+    ----------
+    Theta : ndarray of shape (n_samples, n_features)
+        Library of features, typically polynomial
+    X_dot : ndarray of shape (n_samples, n_targets)
+        Derivatives of target variables
+    var : int
+        Position of target variable in X_dot, i.e. X_target = X_dot[:, var]
+    n_bootstraps : int, default = 100
+        Number of bootrstraps to generate
+    n_features_to_drop : int, default = 2
+        Number of columns to delete from Theta in feature bootstrapping
+    n_max_features : int, default = 5
+        Maximum of number of features when looking for supports
+    eps : float, default = 1e-5. 
+        Length of the path; eps = alpha_min / alpha_max where alpha_max = np.sqrt( np.sum(X_dot) / (n_samples) ).max()
+    n_alphas: int, default=100
+        Number of alphas along the regularization path
+    feature_names_list : list of shape (n_features,), default = [" "]
+        List of strings containing the feature names corresponding to each term of coefs
+    print_hierarchy : int, default = 0
+        Flag to pass to print every model found (2), only the optimal ones (1) or to not print anything (0)
+
+    Returns
+    -------
+    opt_coefs : ndarray of shape (n_features,)
+        Unbiased coefficients of the Pareto optimal model
+    opt_score : float
+        R2 score of the optimal model
+    """
+    coefs = np.zeros((Theta.shape[1], n_alphas, n_bootstraps))
+    supports = []
+
+    with warnings.catch_warnings():
+        warnings.filterwarnings("ignore")
+
+
+        for i in range(n_bootstraps):
+            if n_bootstraps != 1:
+                Theta_new, X_dot_new, inds = bootstrapping(Theta, X_dot, n_features_to_drop = n_features_to_drop)
+            else:
+                Theta_new, X_dot_new, inds = Theta, X_dot, np.arange(Theta.shape[1]) # if n_bootstraps = 1, the single bootstrap contains the entire dataset
+
+
+            alphas, coefs[inds, :, i] = ALASSO_path(Theta_new, X_dot_new[:,var].reshape(-1,1),
+                                                    eps = eps, n_alphas = n_alphas)
+            supports += identify_unique_supports(coefs[:,:,i], n_max_features = n_max_features)
+        
+    supports = remove_duplicate_supports(supports)
+    coef_list, score, n_terms = fit_supports(Theta, X_dot[:,var], supports)
+    front_coefs, front_idx = find_Pareto_front(coef_list, score, n_terms)
+    opt_coefs, opt_idx = find_Pareto_knee(coef_list, score, n_terms)
+    
+    if print_hierarchy == 1:
+        print_hierarchy_f(front_coefs, n_terms[front_idx], score[front_idx], feature_names_list)
+    elif print_hierarchy == 2:
+        print_hierarchy_f(coef_list, n_terms, score, feature_names_list)
+
+    return opt_coefs, score[opt_idx], front_coefs
+
+def run_integral_model_search(Theta, fTheta, X_dot, X, t, u = None,
                n_bootstraps = 100, n_features_to_drop = 2, n_max_features = 5,
                eps = 1e-3, n_alphas = 100,
                feature_names_list = [" "], print_hierarchy = 0):
@@ -84,106 +155,7 @@
         opt_model.append(opt_coefs)
 
     models_array = get_array_of_models(coef_array)
-    score_int = model_integration(models_array, fTheta, X, t, u, n_windows=100)
-    ordered_idx = sorted(np.arange(len(models_array)), key = lambda k: 1 - score_int[k])
-    best_idx = ordered_idx[0] #model with the highest score
-    best_model = models_array[best_idx]
     
-    return best_model, score_int[best_idx], opt_model, opt_score
-
-
-def run_search(Theta, X_dot, var,
-               n_bootstraps = 100, n_features_to_drop = 2, n_max_features = 5,
-               eps = 1e-5, n_alphas = 100,
-               feature_names_list = [" "], print_hierarchy = 0):
-    """
-    Performs a search of the ALASSO solution (regularization) path, identifies supports and fits them with OLS, returning the optimal model
-
-    Parameters
-    ----------
-    Theta : ndarray of shape (n_samples, n_features)
-        Library of features, typically polynomial
-    X_dot : ndarray of shape (n_samples, n_targets)
-        Derivatives of target variables
-    var : int
-        Position of target variable in X_dot, i.e. X_target = X_dot[:, var]
-    n_bootstraps : int, default = 100
-        Number of bootrstraps to generate
-    n_features_to_drop : int, default = 2
-        Number of columns to delete from Theta in feature bootstrapping
-    n_max_features : int, default = 5
-        Maximum of number of features when looking for supports
-    eps : float, default = 1e-5. 
-        Length of the path; eps = alpha_min / alpha_max where alpha_max = np.sqrt( np.sum(X_dot) / (n_samples) ).max()
-    n_alphas: int, default=100
-        Number of alphas along the regularization path
-    feature_names_list : list of shape (n_features,), default = [" "]
-        List of strings containing the feature names corresponding to each term of coefs
-    print_hierarchy : int, default = 0
-        Flag to pass to print every model found (2), only the optimal ones (1) or to not print anything (0)
-
-    Returns
-    -------
-    opt_coefs : ndarray of shape (n_features,)
-        Unbiased coefficients of the Pareto optimal model
-    opt_score : float
-        R2 score of the optimal model
-    """
-    coefs = np.zeros((Theta.shape[1], n_alphas, n_bootstraps))
-    supports = []
-
-    with warnings.catch_warnings():
-        warnings.filterwarnings("ignore")
-
-
-        for i in range(n_bootstraps):
-            if n_bootstraps != 1:
-                Theta_new, X_dot_new, inds = bootstrapping(Theta, X_dot, n_features_to_drop = n_features_to_drop)
-            else:
-                Theta_new, X_dot_new, inds = Theta, X_dot, np.arange(Theta.shape[1]) # if n_bootstraps = 1, the single bootstrap contains the entire dataset
-
-
-            alphas, coefs[inds, :, i] = ALASSO_path(Theta_new, X_dot_new[:,var].reshape(-1,1),
-                                                    eps = eps, n_alphas = n_alphas)
-            supports += identify_unique_supports(coefs[:,:,i], n_max_features = n_max_features)
-        
-    supports = remove_duplicate_supports(supports)
-    coef_list, score, n_terms = fit_supports(Theta, X_dot[:,var], supports)
-    front_coefs, front_idx = find_Pareto_front(coef_list, score, n_terms)
-    opt_coefs, opt_idx = find_Pareto_knee(coef_list, score, n_terms)
-    
-    if print_hierarchy == 1:
-        print_hierarchy_f(front_coefs, n_terms[front_idx], score[front_idx], feature_names_list)
-    elif print_hierarchy == 2:
-        print_hierarchy_f(coef_list, n_terms, score, feature_names_list)
-
-<<<<<<< HEAD
-    return opt_coefs, score[opt_idx], front_coefs
-
-
-def run_model_search(Theta, fTheta, X_dot, X, t, u = None,  test_flag = 0,
-               n_bootstraps = 100, n_features_to_drop = 2, n_max_features = 5,
-               eps = 1e-5, n_alphas = 100,
-               feature_names_list = [" "], print_hierarchy = 0):
-    
-    n_targets = X_dot.shape[1]
-    coef_array = []
-
-    ## temporary
-    opt_model = []
-    opt_score = np.zeros(n_targets)
-
-    for target in range(n_targets):
-        opt_coefs, opt_score[target], front_coefs = run_search(Theta, X_dot, target,
-               n_bootstraps, n_features_to_drop, n_max_features,
-               eps, n_alphas,
-               feature_names_list, print_hierarchy)
-        
-        coef_array.append(front_coefs)
-        opt_model.append(opt_coefs)
-
-    models_array = get_array_of_models(coef_array)
-
     # First integrate models in short time windows
     score_int = model_integration(models_array, fTheta, X, t, u, n_windows=100, max_w_size=200)
     ordered_idx = sorted(np.arange(len(models_array)), key = lambda k: 1 - score_int[k])
@@ -191,13 +163,9 @@
     
     # Now integrate best 10 performing models on longer windows
     score_int = model_integration(models_array, fTheta, X, t, u, n_windows=50, max_w_size=3000)
-    n_terms = np.sum(np.count_nonzero(models_array, axis = 1),axis=1)
     ordered_idx = sorted(np.arange(len(models_array)), key = lambda k: 1 - score_int[k])
 
     best_idx = ordered_idx[0] #model with the highest score
     best_model = models_array[best_idx]
-
-    return best_model, score_int[best_idx], opt_model, opt_score
-=======
-    return opt_coefs, score[opt_idx], front_coefs
->>>>>>> fe3d0fac
+    
+    return best_model, score_int[best_idx], opt_model, opt_score